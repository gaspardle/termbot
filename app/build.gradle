buildscript {
    repositories {
        google()
        jcenter()
        google()
    }

    dependencies {
<<<<<<< HEAD
        classpath 'org.kt3k.gradle.plugin:coveralls-gradle-plugin:2.8.2'
        classpath 'com.android.tools.build:gradle:3.1.0-alpha09'
        classpath 'com.github.gfx.ribbonizer:plugin:1.0.0'
        classpath 'com.trickyandroid:jacoco-everywhere:0.2.1'
=======
        classpath 'org.kt3k.gradle.plugin:coveralls-gradle-plugin:2.6.3'
        classpath 'com.android.tools.build:gradle:3.1.2'
        classpath 'com.github.gfx.ribbonizer:ribbonizer-plugin:2.1.0'
        classpath 'com.dicedmelon.gradle:jacoco-android:0.1.3'
>>>>>>> 8bcf8605
        if (rootProject.hasProperty('jacocoVersion')) {
            classpath "org.jacoco:org.jacoco.core:${rootProject.jacocoVersion}"
        }
    }
}

plugins {
    id 'info.vividcode.android.sdk-manager' version '0.9.0'
}

ext {
    supportLibraryVersion = '27.0.2'
    testRunnerVersion = '0.5'
    espressoVersion = '2.2.2'
}

apply plugin: 'info.vividcode.android.sdk-manager'
apply plugin: 'com.android.application'
apply plugin: 'com.github.kt3k.coveralls'
apply plugin: 'com.github.gfx.ribbonizer'
apply plugin: 'jacoco-android'
apply from: '../config/quality.gradle'
apply from: '../config/translations.gradle'

repositories {
    google()
    jcenter()
    maven {
        url 'https://oss.jfrog.org/artifactory/oss-snapshot-local/'
    }
}

def isCi = "true".equals(System.getenv("CI"))
def preDexEnabled = "true".equals(System.getProperty("pre-dex", "true"))

coveralls.jacocoReportPath = 'build/reports/coverage/google/debug/report.xml'

android {
<<<<<<< HEAD
    compileSdkVersion 27
=======
    compileSdkVersion 25
>>>>>>> 8bcf8605
    buildToolsVersion "27.0.3"

    dexOptions {
        // Skip pre-dexing when running on a CI or when disabled via -Dpre-dex=false
        preDexLibraries = preDexEnabled && !isCi
    }

    defaultConfig {
        applicationId "org.connectbot"
        versionName "1.9.2"
        versionCode 19200

        minSdkVersion 14
        targetSdkVersion 27

        vectorDrawables.useSupportLibrary = true

        ndk {
            abiFilters 'x86', 'x86_64', 'armeabi-v7a', 'arm64-v8a'
        }

        testApplicationId "org.connectbot.tests"
        testInstrumentationRunner "android.support.test.runner.AndroidJUnitRunner"
    }

    signingConfigs {
        if (project.hasProperty('keystorePassword')) {
            release {
                storeFile file(property('keystoreFile'))
                storePassword property('keystorePassword')
                keyAlias property('keystoreAlias')
                keyPassword property('keystorePassword')
            }
        }
    }

    dependencies {
        implementation "com.android.support:recyclerview-v7:$supportLibraryVersion"
        implementation "com.android.support:support-v4:$supportLibraryVersion"
        implementation "com.android.support:appcompat-v7:$supportLibraryVersion"
        implementation "com.takisoft.fix:preference-v7:$supportLibraryVersion.0"
        implementation "com.android.support:design:$supportLibraryVersion"

        androidTestImplementation("com.android.support.test:runner:$testRunnerVersion") {
            exclude module: "support-annotations"
        }
        androidTestImplementation("com.android.support.test:rules:$testRunnerVersion") {
            exclude module: "support-annotations"
        }
        androidTestImplementation("com.android.support.test.espresso:espresso-core:$espressoVersion") {
            exclude module: "support-annotations"
        }
        androidTestImplementation("com.android.support.test.espresso:espresso-intents:$espressoVersion") {
            exclude module: "support-annotations"
        }
        androidTestImplementation("com.android.support.test.espresso:espresso-contrib:$espressoVersion") {
            exclude group: 'com.android.support'
        }
    }
    compileOptions {
        sourceCompatibility JavaVersion.VERSION_1_8
        targetCompatibility JavaVersion.VERSION_1_8
    }
    buildTypes {
        release {
            minifyEnabled true
            proguardFiles getDefaultProguardFile('proguard-android.txt'), 'proguard.cfg'

            if (project.hasProperty('keystorePassword')) {
                //noinspection GroovyAssignabilityCheck
                signingConfig signingConfigs.release
            }

            return true // this silences Android Studio's groovy inspector
        }

        debug {
            applicationIdSuffix ".debug"
            testCoverageEnabled true
        }
    }

    flavorDimensions "license"

    productFlavors {
        // This product flavor uses the Conscrypt library which is open
        // source and licensed under Apache 2.
        oss {
            dimension "license"
            versionNameSuffix "-oss"
            ndk {
                abiFilters "armeabi-v7a", "arm64-v8a", "x86", "x86_64"
            }
        }

        // This product flavor uses the Google Play Services library for
        // ProviderInstaller. It uses Conscrypt under-the-hood, but the
        // Google Play Services SDK itself is not open source.
        google {
            dimension "license"
            versionNameSuffix ""
        }
    }

    lintOptions {
        abortOnError false
        lintConfig file('lint.xml')
    }

    packagingOptions {
        exclude 'META-INF/LICENSE.txt'
        exclude 'LICENSE.txt'
    }
    externalNativeBuild {
        cmake {
            path 'CMakeLists.txt'
        }
    }
}

// Dependencies must be below the android block to allow productFlavor specific deps.
dependencies {
<<<<<<< HEAD
    implementation 'org.connectbot:sshlib:2.2.5'
    googleImplementation 'com.google.android.gms:play-services-base:11.8.0'
    ossImplementation 'org.conscrypt:conscrypt-android:1.0.0.RC14'

    testImplementation 'junit:junit:4.12'
    testImplementation 'org.mockito:mockito-core:2.13.0'
    testImplementation 'org.assertj:assertj-core:3.9.0'
    testImplementation('org.robolectric:robolectric:3.6.1') {
=======
    implementation 'org.connectbot:sshlib:2.2.5-SNAPSHOT'
    googleImplementation 'com.google.android.gms:play-services-base:10.0.1'
    ossImplementation 'org.conscrypt:conscrypt-android:1.0.0.RC2'

    testImplementation 'junit:junit:4.12'
    testImplementation 'org.mockito:mockito-core:1.10.19'
    testImplementation 'org.assertj:assertj-core:1.7.0'
    testImplementation('org.robolectric:robolectric:3.2.2') {
>>>>>>> 8bcf8605
        exclude group: 'commons-logging', module: 'commons-logging'
        exclude group: 'org.apache.httpcomponents', module: 'httpclient'
    }
}

def getGitDescription = { ->
    try {
        def stdout = new ByteArrayOutputStream()
        exec {
            commandLine 'git', 'describe', '--dirty'
            standardOutput = stdout
        }
        return stdout.toString().trim()
    } catch (ignored) {
        return null;
    }
}

// Insert the build number into strings.xml
android.applicationVariants.all { variant ->
    variant.mergeResources.doLast{
        ext.env = System.getenv()
        def buildNumber = getGitDescription()
        if (buildNumber != null) {
            File valuesFile = file("${buildDir}/intermediates/incremental/${variant.mergeResources.name}/merged.dir/values/values.xml")
            String content = valuesFile.getText('UTF-8')
            content = content.replaceAll(/\(working copy\)/, buildNumber)
            valuesFile.write(content, 'UTF-8')
        }
    }
}<|MERGE_RESOLUTION|>--- conflicted
+++ resolved
@@ -6,17 +6,10 @@
     }
 
     dependencies {
-<<<<<<< HEAD
         classpath 'org.kt3k.gradle.plugin:coveralls-gradle-plugin:2.8.2'
-        classpath 'com.android.tools.build:gradle:3.1.0-alpha09'
-        classpath 'com.github.gfx.ribbonizer:plugin:1.0.0'
-        classpath 'com.trickyandroid:jacoco-everywhere:0.2.1'
-=======
-        classpath 'org.kt3k.gradle.plugin:coveralls-gradle-plugin:2.6.3'
         classpath 'com.android.tools.build:gradle:3.1.2'
         classpath 'com.github.gfx.ribbonizer:ribbonizer-plugin:2.1.0'
         classpath 'com.dicedmelon.gradle:jacoco-android:0.1.3'
->>>>>>> 8bcf8605
         if (rootProject.hasProperty('jacocoVersion')) {
             classpath "org.jacoco:org.jacoco.core:${rootProject.jacocoVersion}"
         }
@@ -55,11 +48,7 @@
 coveralls.jacocoReportPath = 'build/reports/coverage/google/debug/report.xml'
 
 android {
-<<<<<<< HEAD
     compileSdkVersion 27
-=======
-    compileSdkVersion 25
->>>>>>> 8bcf8605
     buildToolsVersion "27.0.3"
 
     dexOptions {
@@ -182,7 +171,6 @@
 
 // Dependencies must be below the android block to allow productFlavor specific deps.
 dependencies {
-<<<<<<< HEAD
     implementation 'org.connectbot:sshlib:2.2.5'
     googleImplementation 'com.google.android.gms:play-services-base:11.8.0'
     ossImplementation 'org.conscrypt:conscrypt-android:1.0.0.RC14'
@@ -191,16 +179,6 @@
     testImplementation 'org.mockito:mockito-core:2.13.0'
     testImplementation 'org.assertj:assertj-core:3.9.0'
     testImplementation('org.robolectric:robolectric:3.6.1') {
-=======
-    implementation 'org.connectbot:sshlib:2.2.5-SNAPSHOT'
-    googleImplementation 'com.google.android.gms:play-services-base:10.0.1'
-    ossImplementation 'org.conscrypt:conscrypt-android:1.0.0.RC2'
-
-    testImplementation 'junit:junit:4.12'
-    testImplementation 'org.mockito:mockito-core:1.10.19'
-    testImplementation 'org.assertj:assertj-core:1.7.0'
-    testImplementation('org.robolectric:robolectric:3.2.2') {
->>>>>>> 8bcf8605
         exclude group: 'commons-logging', module: 'commons-logging'
         exclude group: 'org.apache.httpcomponents', module: 'httpclient'
     }
