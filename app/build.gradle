buildscript {
    repositories {
        jcenter()
        google()
<<<<<<< HEAD
	}
=======
    }
>>>>>>> d7fdf234

    dependencies {
        classpath 'org.kt3k.gradle.plugin:coveralls-gradle-plugin:2.6.3'
        classpath 'com.android.tools.build:gradle:3.1.2'
<<<<<<< HEAD
        classpath 'com.github.gfx.ribbonizer:plugin:0.5.0'
        classpath 'com.trickyandroid:jacoco-everywhere:0.2.1'
=======
        classpath 'com.github.gfx.ribbonizer:ribbonizer-plugin:2.1.0'
        classpath 'com.dicedmelon.gradle:jacoco-android:0.1.3'
>>>>>>> d7fdf234
        if (rootProject.hasProperty('jacocoVersion')) {
            classpath "org.jacoco:org.jacoco.core:${rootProject.jacocoVersion}"
        }
    }
}

plugins {
    id 'info.vividcode.android.sdk-manager' version '0.9.0'
}

ext {
    supportLibraryVersion = '27.0.2'
    testRunnerVersion = '0.5'
    espressoVersion = '2.2.2'
}

apply plugin: 'info.vividcode.android.sdk-manager'
apply plugin: 'com.android.application'
apply plugin: 'com.github.kt3k.coveralls'
apply plugin: 'com.github.gfx.ribbonizer'
apply plugin: 'jacoco-android'
apply from: '../config/quality.gradle'
apply from: '../config/translations.gradle'

repositories {
    maven {
        url 'https://oss.jfrog.org/artifactory/oss-snapshot-local/'
    }
}

def isCi = "true".equals(System.getenv("CI"))
def preDexEnabled = "true".equals(System.getProperty("pre-dex", "true"))

coveralls.jacocoReportPath = 'build/reports/coverage/google/debug/report.xml'

android {
<<<<<<< HEAD
    compileSdkVersion 27
=======
    compileSdkVersion 25
>>>>>>> d7fdf234
    buildToolsVersion "27.0.3"

    dexOptions {
        // Skip pre-dexing when running on a CI or when disabled via -Dpre-dex=false
        preDexLibraries = preDexEnabled && !isCi
    }

    defaultConfig {
        applicationId "org.sufficientlysecure.termbot"
        versionName "1.9.2"
        versionCode 19200

        minSdkVersion 19
        targetSdkVersion 26

        vectorDrawables.useSupportLibrary = true

        ndk {
            abiFilters 'x86', 'x86_64', 'armeabi-v7a', 'arm64-v8a'
        }

        testApplicationId "org.sufficientlysecure.connectbot.tests"
        testInstrumentationRunner "android.support.test.runner.AndroidJUnitRunner"
    }

    signingConfigs {
        if (project.hasProperty('keystorePassword')) {
            release {
                storeFile file(property('keystoreFile'))
                storePassword property('keystorePassword')
                keyAlias property('keystoreAlias')
                keyPassword property('keystorePassword')
            }
        }
    }

    dependencies {
        implementation "com.android.support:recyclerview-v7:$supportLibraryVersion"
        implementation "com.android.support:support-v4:$supportLibraryVersion"
        implementation "com.android.support:appcompat-v7:$supportLibraryVersion"
        implementation "com.takisoft.fix:preference-v7:$supportLibraryVersion.0"
        implementation "com.android.support:design:$supportLibraryVersion"

        androidTestImplementation("com.android.support.test:runner:$testRunnerVersion") {
            exclude module: "support-annotations"
        }
        androidTestImplementation("com.android.support.test:rules:$testRunnerVersion") {
            exclude module: "support-annotations"
        }
        androidTestImplementation("com.android.support.test.espresso:espresso-core:$espressoVersion") {
            exclude module: "support-annotations"
        }
        androidTestImplementation("com.android.support.test.espresso:espresso-intents:$espressoVersion") {
            exclude module: "support-annotations"
        }
        androidTestImplementation("com.android.support.test.espresso:espresso-contrib:$espressoVersion") {
            exclude group: 'com.android.support'
        }
    }

    buildTypes {
        release {
            minifyEnabled true
            proguardFiles getDefaultProguardFile('proguard-android.txt'), 'proguard.cfg'

            if (project.hasProperty('keystorePassword')) {
                //noinspection GroovyAssignabilityCheck
                signingConfig signingConfigs.release
            }

            return true // this silences Android Studio's groovy inspector
        }

        debug {
            applicationIdSuffix ".debug"
            testCoverageEnabled true
        }
    }

    flavorDimensions "license"

    productFlavors {
        // This product flavor uses the Conscrypt library which is open
        // source and licensed under Apache 2.
        oss {
            dimension "license"
            versionNameSuffix "-oss"
            ndk {
                abiFilters "armeabi-v7a", "arm64-v8a", "x86", "x86_64"
            }
        }

        // This product flavor uses the Google Play Services library for
        // ProviderInstaller. It uses Conscrypt under-the-hood, but the
        // Google Play Services SDK itself is not open source.
        google {
            dimension "license"
            versionNameSuffix ""
        }
    }

    lintOptions {
        abortOnError false
        lintConfig file('lint.xml')
    }

    packagingOptions {
        exclude 'META-INF/LICENSE.txt'
        exclude 'LICENSE.txt'
    }
    externalNativeBuild {
        cmake {
            path 'CMakeLists.txt'
        }
    }
}

// Dependencies must be below the android block to allow productFlavor specific deps.
dependencies {
<<<<<<< HEAD
    compile project(':sshlib')
    compile 'org.sufficientlysecure:sshauthentication-api:1.0'
    googleCompile 'com.google.android.gms:play-services-base:10.0.1'
    ossCompile 'org.conscrypt:conscrypt-android:1.0.0.RC2'

    testCompile 'junit:junit:4.12'
    testCompile 'org.mockito:mockito-core:1.10.19'
    testCompile 'org.assertj:assertj-core:1.7.0'
    testCompile('org.robolectric:robolectric:3.2.2') {
=======
    implementation 'org.connectbot:sshlib:2.2.5-SNAPSHOT'
    googleImplementation 'com.google.android.gms:play-services-base:10.0.1'
    ossImplementation 'org.conscrypt:conscrypt-android:1.0.0.RC2'

    testImplementation 'junit:junit:4.12'
    testImplementation 'org.mockito:mockito-core:1.10.19'
    testImplementation 'org.assertj:assertj-core:1.7.0'
    testImplementation('org.robolectric:robolectric:3.2.2') {
>>>>>>> d7fdf234
        exclude group: 'commons-logging', module: 'commons-logging'
        exclude group: 'org.apache.httpcomponents', module: 'httpclient'
    }
}

def getGitDescription = { ->
    try {
        def stdout = new ByteArrayOutputStream()
        exec {
            commandLine 'git', 'describe', '--dirty'
            standardOutput = stdout
        }
        return stdout.toString().trim()
    } catch (ignored) {
        return null;
    }
}<|MERGE_RESOLUTION|>--- conflicted
+++ resolved
@@ -2,22 +2,13 @@
     repositories {
         jcenter()
         google()
-<<<<<<< HEAD
-	}
-=======
     }
->>>>>>> d7fdf234
 
     dependencies {
         classpath 'org.kt3k.gradle.plugin:coveralls-gradle-plugin:2.6.3'
         classpath 'com.android.tools.build:gradle:3.1.2'
-<<<<<<< HEAD
-        classpath 'com.github.gfx.ribbonizer:plugin:0.5.0'
-        classpath 'com.trickyandroid:jacoco-everywhere:0.2.1'
-=======
         classpath 'com.github.gfx.ribbonizer:ribbonizer-plugin:2.1.0'
         classpath 'com.dicedmelon.gradle:jacoco-android:0.1.3'
->>>>>>> d7fdf234
         if (rootProject.hasProperty('jacocoVersion')) {
             classpath "org.jacoco:org.jacoco.core:${rootProject.jacocoVersion}"
         }
@@ -54,11 +45,7 @@
 coveralls.jacocoReportPath = 'build/reports/coverage/google/debug/report.xml'
 
 android {
-<<<<<<< HEAD
     compileSdkVersion 27
-=======
-    compileSdkVersion 25
->>>>>>> d7fdf234
     buildToolsVersion "27.0.3"
 
     dexOptions {
@@ -178,18 +165,8 @@
 
 // Dependencies must be below the android block to allow productFlavor specific deps.
 dependencies {
-<<<<<<< HEAD
-    compile project(':sshlib')
-    compile 'org.sufficientlysecure:sshauthentication-api:1.0'
-    googleCompile 'com.google.android.gms:play-services-base:10.0.1'
-    ossCompile 'org.conscrypt:conscrypt-android:1.0.0.RC2'
-
-    testCompile 'junit:junit:4.12'
-    testCompile 'org.mockito:mockito-core:1.10.19'
-    testCompile 'org.assertj:assertj-core:1.7.0'
-    testCompile('org.robolectric:robolectric:3.2.2') {
-=======
-    implementation 'org.connectbot:sshlib:2.2.5-SNAPSHOT'
+    implementation project(':sshlib')
+    implementation 'org.sufficientlysecure:sshauthentication-api:1.0'
     googleImplementation 'com.google.android.gms:play-services-base:10.0.1'
     ossImplementation 'org.conscrypt:conscrypt-android:1.0.0.RC2'
 
@@ -197,7 +174,6 @@
     testImplementation 'org.mockito:mockito-core:1.10.19'
     testImplementation 'org.assertj:assertj-core:1.7.0'
     testImplementation('org.robolectric:robolectric:3.2.2') {
->>>>>>> d7fdf234
         exclude group: 'commons-logging', module: 'commons-logging'
         exclude group: 'org.apache.httpcomponents', module: 'httpclient'
     }
