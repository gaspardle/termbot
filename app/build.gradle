--- conflicted
+++ resolved
@@ -202,14 +202,9 @@
 
 // Dependencies must be below the android block to allow productFlavor specific deps.
 dependencies {
-<<<<<<< HEAD
     implementation project(':sshlib')
     implementation 'org.sufficientlysecure:sshauthentication-api:1.0'
-    googleImplementation 'com.google.android.gms:play-services-base:11.8.0'
-=======
-    implementation 'org.connectbot:sshlib:2.2.5'
     googleImplementation 'com.google.android.gms:play-services-base:15.0.1'
->>>>>>> 0a29388f
     ossImplementation 'org.conscrypt:conscrypt-android:1.1.2'
 
     testImplementation 'junit:junit:4.12'
