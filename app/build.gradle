--- conflicted
+++ resolved
@@ -6,10 +6,6 @@
     }
 
     dependencies {
-<<<<<<< HEAD
-        classpath 'org.kt3k.gradle.plugin:coveralls-gradle-plugin:2.8.2'
-=======
->>>>>>> e29914ed
         classpath 'com.android.tools.build:gradle:3.1.4'
         classpath 'com.github.gfx.ribbonizer:ribbonizer-plugin:2.1.0'
         classpath 'com.dicedmelon.gradle:jacoco-android:0.1.3'
@@ -66,15 +62,9 @@
     }
 
     defaultConfig {
-<<<<<<< HEAD
         applicationId "org.sufficientlysecure.termbot"
         versionName "1.9.2-termbot.4"
         versionCode 19204
-=======
-        applicationId "org.connectbot"
-        versionName androidGitVersion.name()
-        versionCode androidGitVersion.code()
->>>>>>> e29914ed
 
         minSdkVersion 19
         targetSdkVersion 27
@@ -218,12 +208,8 @@
 
 // Dependencies must be below the android block to allow productFlavor specific deps.
 dependencies {
-<<<<<<< HEAD
     implementation project(':sshlib')
     implementation 'org.sufficientlysecure:sshauthentication-api:1.0'
-=======
-    implementation 'org.connectbot:sshlib:2.2.7'
->>>>>>> e29914ed
     googleImplementation 'com.google.android.gms:play-services-base:15.0.1'
     ossImplementation 'org.conscrypt:conscrypt-android:1.1.3'
 
@@ -231,47 +217,4 @@
     testImplementation 'org.mockito:mockito-core:2.19.0'
     testImplementation 'org.assertj:assertj-core:3.10.0'
     testImplementation 'org.robolectric:robolectric:3.6.1'
-}
-<<<<<<< HEAD
-
-// disable appending git description
-// task getGitDescription {
-//     // Make sure the git clone is not shallow so git describe works.
-//     def dummyOutputStream = new OutputStream() {
-//         @Override
-//         public void write(int b) {}
-//     }
-//     exec {
-//         executable 'git'
-//         args 'fetch', '--unshallow'
-//         standardOutput = dummyOutputStream
-//         errorOutput = dummyOutputStream
-//         ignoreExitValue true
-//     }
-
-//     new ByteArrayOutputStream().withStream { os ->
-//         exec {
-//             executable 'git'
-//             args 'describe', '--dirty'
-//             standardOutput = os
-//         }
-
-//         // Versions will be in the form vX.Y.Z-NNN-gABCDEFG, so trim off the leading
-//         // 'v' to make it compliant with Semantic Versioning.
-//         def trimmedVersion = os.toString().trim()
-//         if (trimmedVersion.charAt(0) == 'v') {
-//             trimmedVersion = trimmedVersion.substring(1)
-//         }
-
-//         project.ext.gitDescription = trimmedVersion
-//     }
-// }
-
-// task updateAndroidVersion {
-//     dependsOn getGitDescription
-//     android.defaultConfig.versionName "$gitDescription"
-// }
-
-// preBuild.dependsOn(updateAndroidVersion)
-=======
->>>>>>> e29914ed
+}