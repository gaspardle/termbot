/*
 * ConnectBot: simple, powerful, open-source SSH client for Android
 * Copyright 2015 Kenny Root, Jeffrey Sharkey
 *
 * Licensed under the Apache License, Version 2.0 (the "License");
 * you may not use this file except in compliance with the License.
 * You may obtain a copy of the License at
 *
 *     http://www.apache.org/licenses/LICENSE-2.0
 *
 * Unless required by applicable law or agreed to in writing, software
 * distributed under the License is distributed on an "AS IS" BASIS,
 * WITHOUT WARRANTIES OR CONDITIONS OF ANY KIND, either express or implied.
 * See the License for the specific language governing permissions and
 * limitations under the License.
 */

package org.connectbot;

import java.util.ArrayList;
<<<<<<< HEAD
import java.util.Iterator;
import java.util.List;
=======
>>>>>>> 0a29388f
import java.util.Map;

import org.connectbot.bean.AgentBean;
import org.connectbot.bean.HostBean;
import org.connectbot.transport.SSH;
import org.connectbot.transport.Telnet;
import org.connectbot.transport.TransportFactory;
import org.connectbot.util.AgentDatabase;
import org.connectbot.util.AgentKeySelection;
import org.connectbot.util.AgentKeySelection.AgentKeySelectionCallback;
import org.connectbot.util.AgentKeySelectionRetainerFragment;
import org.connectbot.util.HostDatabase;
import org.connectbot.views.CheckableMenuItem;
import org.openintents.ssh.authentication.util.SshAuthenticationApiUtils;

import android.content.ContentValues;
import android.content.Context;
import android.content.pm.ResolveInfo;
import android.content.res.TypedArray;
import android.net.Uri;
import android.os.Bundle;
import android.os.Parcelable;
import android.support.design.widget.TextInputLayout;
import android.support.v4.app.Fragment;
import android.support.v4.app.FragmentManager;
import android.support.v7.widget.PopupMenu;
import android.text.Editable;
import android.text.TextWatcher;
import android.view.LayoutInflater;
import android.view.MenuItem;
import android.view.View;
import android.view.ViewGroup;
import android.widget.CompoundButton;
import android.widget.EditText;
import android.widget.ImageButton;
import android.widget.SeekBar;
import android.widget.TextView;
import android.widget.Toast;

public class HostEditorFragment extends Fragment implements AgentKeySelectionCallback {

	private static final String ARG_EXISTING_HOST_ID = "existingHostId";
	private static final String ARG_EXISTING_HOST = "existingHost";
	private static final String ARG_IS_EXPANDED = "isExpanded";
	private static final String ARG_PUBKEY_NAMES = "pubkeyNames";
	private static final String ARG_PUBKEY_VALUES = "pubkeyValues";
	private static final String ARG_QUICKCONNECT_STRING = "quickConnectString";

	// Note: The "max" value for mFontSizeSeekBar is 32. If these font values change, this value
	// must be changed in the SeekBar's XML.
	private static final int MINIMUM_FONT_SIZE = 8;
	private static final int MAXIMUM_FONT_SIZE = 40;

	// The host being edited.
	private HostBean mHost;

	// The pubkey lists (names and values). Note that these are declared as ArrayLists rather than
	// Lists because Bundles can only contain ArrayLists, not general Lists.
	private ArrayList<String> mPubkeyNames;
	private ArrayList<String> mPubkeyValues;

	// The listener for changes to this host.
	private Listener mListener;

	// Whether the URI parts subsection is expanded.
	private boolean mIsUriEditorExpanded = false;

	// Whether a URI text edit is in progress. When the quick-connect field is being edited, changes
	// automatically propagate to the URI part fields; likewise, when the URI part fields are
	// edited, changes are propagated to the quick-connect field. This boolean safeguards against
	// infinite loops which can be caused by one field changing the other field, which changes the
	// first field, etc.
	private boolean mUriFieldEditInProgress = false;

	// Names and values for the colors displayed in the color Spinner. Names are localized, while
	// values are the same across languages, so the values are the ones saved to the database.
	private TypedArray mColorNames;
	private TypedArray mColorValues;

	// Likewise, but for DEL key.
	private TypedArray mDelKeyNames;
	private TypedArray mDelKeyValues;

	// A map from Charset display name to Charset value (i.e., unique ID for the Charset).
	private Map<String, String> mCharsetData;

	private View mTransportItem;
	private TextView mTransportText;
	private TextInputLayout mQuickConnectContainer;
	private EditText mQuickConnectField;
	private ImageButton mExpandCollapseButton;
	private View mUriPartsContainer;
	private View mUsernameContainer;
	private EditText mUsernameField;
	private View mHostnameContainer;
	private EditText mHostnameField;
	private View mPortContainer;
	private EditText mPortField;
	private View mNicknameItem;
	private EditText mNicknameField;
	private View mColorItem;
	private TextView mColorText;
	private EditText mFontSizeText;
	private SeekBar mFontSizeSeekBar;
	private View mPubkeyItem;
	private TextView mPubkeyText;
	private View mDelKeyItem;
	private TextView mDelKeyText;
	private View mEncodingItem;
	private TextView mEncodingText;
	private CheckableMenuItem mUseSshAuthSwitch;
	private CheckableMenuItem mUseSshConfirmationSwitch;
	private CheckableMenuItem mCompressionSwitch;
	private CheckableMenuItem mStartShellSwitch;
	private CheckableMenuItem mStayConnectedSwitch;
	private CheckableMenuItem mCloseOnDisconnectSwitch;
	private EditText mPostLoginAutomationField;
	private HostTextFieldWatcher mFontSizeTextChangeListener;

	private AgentKeySelectionRetainerFragment mAgentKeySelectionRetainerFragment;

	public static HostEditorFragment newInstance(
			HostBean existingHost, ArrayList<String> pubkeyNames, ArrayList<String> pubkeyValues) {
		HostEditorFragment fragment = new HostEditorFragment();
		Bundle args = new Bundle();
		if (existingHost != null) {
			args.putLong(ARG_EXISTING_HOST_ID, existingHost.getId());
			args.putParcelable(ARG_EXISTING_HOST, existingHost.getValues());
		}
		args.putStringArrayList(ARG_PUBKEY_NAMES, pubkeyNames);
		args.putStringArrayList(ARG_PUBKEY_VALUES, pubkeyValues);
		fragment.setArguments(args);
		return fragment;
	}

	public HostEditorFragment() {
	}

	@Override
	public void onCreate(Bundle savedInstanceState) {
		super.onCreate(savedInstanceState);

		Bundle bundle = savedInstanceState == null ? getArguments() : savedInstanceState;

		Parcelable existingHostParcelable = bundle.getParcelable(ARG_EXISTING_HOST);
		if (existingHostParcelable != null) {
			mHost = HostBean.fromContentValues((ContentValues) existingHostParcelable);
			mHost.setId(bundle.getLong(ARG_EXISTING_HOST_ID));
		} else {
			mHost = new HostBean();
		}

		mPubkeyNames = bundle.getStringArrayList(ARG_PUBKEY_NAMES);
		mPubkeyValues = bundle.getStringArrayList(ARG_PUBKEY_VALUES);

		mIsUriEditorExpanded = bundle.getBoolean(ARG_IS_EXPANDED);

		updateAgentKeySelectionRetainer();
	}


	@Override
	public View onCreateView(LayoutInflater inflater, ViewGroup container,
			Bundle savedInstanceState) {
		View view = inflater.inflate(R.layout.fragment_host_editor, container, false);

		mTransportItem = view.findViewById(R.id.protocol_item);
		mTransportItem.setOnClickListener(new View.OnClickListener() {
			@Override
			public void onClick(View v) {
				PopupMenu menu = new PopupMenu(getActivity(), v);
				for (String name : TransportFactory.getTransportNames()) {
					menu.getMenu().add(name);
				}
				menu.setOnMenuItemClickListener(new PopupMenu.OnMenuItemClickListener() {
					@Override
					public boolean onMenuItemClick(MenuItem item) {
						setTransportType(
								item.getTitle().toString(), /* setDefaultPortInModel */ true);
						return true;
					}
				});
				menu.show();
			}
		});

		mTransportText = view.findViewById(R.id.protocol_text);

		mQuickConnectContainer =
				view.findViewById(R.id.quickconnect_field_container);

		mQuickConnectField = view.findViewById(R.id.quickconnect_field);
		String oldQuickConnect = savedInstanceState == null ?
				null : savedInstanceState.getString(ARG_QUICKCONNECT_STRING);
		mQuickConnectField.setText(oldQuickConnect == null ? mHost.toString() : oldQuickConnect);
		mQuickConnectField.addTextChangedListener(new TextWatcher() {
			@Override
			public void beforeTextChanged(CharSequence s, int start, int count, int after) {
			}

			@Override
			public void onTextChanged(CharSequence s, int start, int before, int count) {
			}

			@Override
			public void afterTextChanged(Editable s) {
				if (!mUriFieldEditInProgress) {
					applyQuickConnectString(s.toString(), mHost.getProtocol());

					mUriFieldEditInProgress = true;
					mUsernameField.setText(mHost.getUsername());
					mHostnameField.setText(mHost.getHostname());
					mPortField.setText(Integer.toString(mHost.getPort()));
					mUriFieldEditInProgress = false;
				}
			}
		});

		mExpandCollapseButton = view.findViewById(R.id.expand_collapse_button);
		mExpandCollapseButton.setOnClickListener(new View.OnClickListener() {
			@Override
			public void onClick(View v) {
				setUriPartsContainerExpanded(!mIsUriEditorExpanded);
			}
		});

		mUriPartsContainer = view.findViewById(R.id.uri_parts_container);

		mUsernameContainer = view.findViewById(R.id.username_field_container);
		mUsernameField = view.findViewById(R.id.username_edit_text);
		mUsernameField.setText(mHost.getUsername());
		mUsernameField.addTextChangedListener(new HostTextFieldWatcher(HostDatabase.FIELD_HOST_USERNAME));

		mHostnameContainer = view.findViewById(R.id.hostname_field_container);
		mHostnameField = view.findViewById(R.id.hostname_edit_text);
		mHostnameField.setText(mHost.getHostname());
		mHostnameField.addTextChangedListener(new HostTextFieldWatcher(HostDatabase.FIELD_HOST_HOSTNAME));

		mPortContainer = view.findViewById(R.id.port_field_container);
		mPortField = view.findViewById(R.id.port_edit_text);
		mPortField.setText(Integer.toString(mHost.getPort()));
		mPortField.addTextChangedListener(new HostTextFieldWatcher(HostDatabase.FIELD_HOST_PORT));

		mNicknameItem = view.findViewById(R.id.nickname_item);

		setTransportType(mHost.getProtocol(), /* setDefaultPortInModel */ false);

		mNicknameField = view.findViewById(R.id.nickname_field);
		mNicknameField.setText(mHost.getNickname());
		mNicknameField.addTextChangedListener(
				new HostTextFieldWatcher(HostDatabase.FIELD_HOST_NICKNAME));

		mColorItem = view.findViewById(R.id.color_item);
		mColorItem.setOnClickListener(new View.OnClickListener() {
			@Override
			public void onClick(View v) {
				PopupMenu menu = new PopupMenu(getActivity(), v);
				for (int i = 0; i < mColorNames.length(); i++) {
					menu.getMenu().add(mColorNames.getText(i));
				}
				menu.setOnMenuItemClickListener(new PopupMenu.OnMenuItemClickListener() {
					@Override
					public boolean onMenuItemClick(MenuItem item) {
						for (int i = 0; i < mColorNames.length(); i++) {
							if (item.getTitle().toString().equals(mColorNames.getText(i).toString())) {
								mHost.setColor(mColorValues.getText(i).toString());
								mColorText.setText(mColorNames.getText(i));
								return true;
							}
						}
						return false;
					}
				});
				menu.show();
			}
		});

		mColorText = view.findViewById(R.id.color_text);
		for (int i = 0; i < mColorValues.length(); i++) {
			if (mColorValues.getText(i).toString().equals(mHost.getColor())) {
				mColorText.setText(mColorNames.getText(i));
				break;
			}
		}

		mFontSizeText = view.findViewById(R.id.font_size_text);
		mFontSizeText.setText(Integer.toString(mHost.getFontSize()));
		mFontSizeTextChangeListener = new HostTextFieldWatcher(HostDatabase.FIELD_HOST_FONTSIZE);
		mFontSizeText.addTextChangedListener(mFontSizeTextChangeListener);
		mFontSizeText.setOnFocusChangeListener(new View.OnFocusChangeListener() {
			@Override
			public void onFocusChange(View v, boolean hasFocus) {
				if (!hasFocus)
					mFontSizeText.setText(Integer.toString(mHost.getFontSize()));
			}
		});

		mFontSizeSeekBar = view.findViewById(R.id.font_size_bar);
		mFontSizeSeekBar.setOnSeekBarChangeListener(new SeekBar.OnSeekBarChangeListener() {
			@Override
			public void onProgressChanged(SeekBar seekBar, int progress, boolean fromUser) {
				setFontSize(MINIMUM_FONT_SIZE + progress);
			}

			@Override
			public void onStartTrackingTouch(SeekBar seekBar) {
			}

			@Override
			public void onStopTrackingTouch(SeekBar seekBar) {
			}
		});
		mFontSizeSeekBar.setProgress(mHost.getFontSize() - MINIMUM_FONT_SIZE);

		mPubkeyItem = view.findViewById(R.id.pubkey_item);
		mPubkeyItem.setOnClickListener(new View.OnClickListener() {
			@Override
			public void onClick(View v) {
				PopupMenu menu = new PopupMenu(getActivity(), v);
				for (String name : mPubkeyNames) {
					menu.getMenu().add(name);
				}
				menu.setOnMenuItemClickListener(new PopupMenu.OnMenuItemClickListener() {
					@Override
					public boolean onMenuItemClick(MenuItem item) {
						for (int i = 0; i < mPubkeyNames.size(); i++) {
							if (mPubkeyNames.get(i).equals(item.getTitle())) {
								long pubKeyId = Long.parseLong(mPubkeyValues.get(i));
								mHost.setPubkeyId(pubKeyId);
								if (pubKeyId == HostDatabase.PUBKEYID_AGENT) {
									// Pick a key from an agent
									selectKeyFromAgent();
								} else {
									mPubkeyText.setText(mPubkeyNames.get(i));
									mListener.onAgentKeySelectionClear();
								}
								return true;
							}
						}
						return false;
					}
				});
				menu.show();
			}
		});

<<<<<<< HEAD
		mPubkeyText = (TextView) view.findViewById(R.id.pubkey_text);

		updatePubKeyDescription();
=======
		mPubkeyText = view.findViewById(R.id.pubkey_text);
		for (int i = 0; i < mPubkeyValues.size(); i++) {
			if (mHost.getPubkeyId() == Long.parseLong(mPubkeyValues.get(i))) {
				mPubkeyText.setText(mPubkeyNames.get(i));
				break;
			}
		}
>>>>>>> 0a29388f

		mDelKeyItem = view.findViewById(R.id.delkey_item);
		mDelKeyItem.setOnClickListener(new View.OnClickListener() {
			@Override
			public void onClick(View v) {
				PopupMenu menu = new PopupMenu(getActivity(), v);
				for (int i = 0; i < mDelKeyNames.length(); i++) {
					menu.getMenu().add(mDelKeyNames.getText(i));
				}
				menu.setOnMenuItemClickListener(new PopupMenu.OnMenuItemClickListener() {
					@Override
					public boolean onMenuItemClick(MenuItem item) {
						for (int i = 0; i < mDelKeyNames.length(); i++) {
							if (mDelKeyNames.getText(i).equals(item.getTitle())) {
								mHost.setDelKey(mDelKeyValues.getText(i).toString());
								mDelKeyText.setText(mDelKeyNames.getText(i));
								return true;
							}
						}
						return false;
					}
				});
				menu.show();
			}
		});

		mDelKeyText = view.findViewById(R.id.delkey_text);
		for (int i = 0; i < mDelKeyValues.length(); i++) {
			if (mDelKeyValues.getText(i).toString().equals(mHost.getDelKey())) {
				mDelKeyText.setText(mDelKeyNames.getText(i));
				break;
			}
		}

		mEncodingItem = view.findViewById(R.id.encoding_item);
		mEncodingItem.setOnClickListener(new View.OnClickListener() {
			@Override
			public void onClick(View v) {
				PopupMenu menu = new PopupMenu(getActivity(), v);
				for (String displayName : mCharsetData.keySet()) {
					menu.getMenu().add(displayName);
				}
				menu.setOnMenuItemClickListener(new PopupMenu.OnMenuItemClickListener() {
					@Override
					public boolean onMenuItemClick(MenuItem item) {
						for (String displayName : mCharsetData.keySet()) {
							if (displayName.equals(item.getTitle())) {
								mHost.setEncoding(mCharsetData.get(displayName));
								mEncodingText.setText(displayName);
								return true;
							}
						}
						return false;
					}
				});
				menu.show();
			}
		});

		// The encoding text is initialized in setCharsetData() because Charset data is not always
		// available when this fragment is created.
		mEncodingText = view.findViewById(R.id.encoding_text);

		mUseSshAuthSwitch = view.findViewById(R.id.use_ssh_auth_item);
		mUseSshAuthSwitch.setChecked(!mHost.getUseAuthAgent().equals(HostDatabase.AUTHAGENT_NO));
		mUseSshAuthSwitch.setOnCheckedChangeListener(new CompoundButton.OnCheckedChangeListener() {
			@Override
			public void onCheckedChanged(CompoundButton buttonView, boolean isChecked) {
				processSshAuthChange();
			}
		});

		mUseSshConfirmationSwitch = view.findViewById(R.id.ssh_auth_confirmation_item);
		mUseSshConfirmationSwitch.setChecked(mHost.getUseAuthAgent().equals(HostDatabase.AUTHAGENT_CONFIRM));
		mUseSshConfirmationSwitch.setOnCheckedChangeListener(new CompoundButton.OnCheckedChangeListener() {
			@Override
			public void onCheckedChanged(CompoundButton buttonView, boolean isChecked) {
				processSshAuthChange();
			}
		});

		processSshAuthChange();

		mCompressionSwitch = view.findViewById(R.id.compression_item);
		mCompressionSwitch.setChecked(mHost.getCompression());
		mCompressionSwitch.setOnCheckedChangeListener(new CompoundButton.OnCheckedChangeListener() {
			@Override
			public void onCheckedChanged(CompoundButton buttonView, boolean isChecked) {
				mHost.setCompression(isChecked);
				handleHostChange();
			}
		});

		mStartShellSwitch = view.findViewById(R.id.start_shell_item);
		mStartShellSwitch.setChecked(mHost.getWantSession());
		mStartShellSwitch.setOnCheckedChangeListener(new CompoundButton.OnCheckedChangeListener() {
			@Override
			public void onCheckedChanged(CompoundButton buttonView, boolean isChecked) {
				mHost.setWantSession(isChecked);
				handleHostChange();
			}
		});

		mStayConnectedSwitch = view.findViewById(R.id.stay_connected_item);
		mStayConnectedSwitch.setChecked(mHost.getStayConnected());
		mStayConnectedSwitch.setOnCheckedChangeListener(new CompoundButton.OnCheckedChangeListener() {
			@Override
			public void onCheckedChanged(CompoundButton buttonView, boolean isChecked) {
				mHost.setStayConnected(isChecked);
				handleHostChange();
			}
		});

		mCloseOnDisconnectSwitch = view.findViewById(R.id.close_on_disconnect_item);
		mCloseOnDisconnectSwitch.setChecked(mHost.getQuickDisconnect());
		mCloseOnDisconnectSwitch.setOnCheckedChangeListener(new CompoundButton.OnCheckedChangeListener() {
			@Override
			public void onCheckedChanged(CompoundButton buttonView, boolean isChecked) {
				mHost.setQuickDisconnect(isChecked);
				handleHostChange();
			}
		});

		mPostLoginAutomationField = view.findViewById(R.id.post_login_automation_field);
		mPostLoginAutomationField.setText(mHost.getPostLogin());
		mPostLoginAutomationField.addTextChangedListener(
				new HostTextFieldWatcher(HostDatabase.FIELD_HOST_POSTLOGIN));

		setUriPartsContainerExpanded(mIsUriEditorExpanded);

		return view;
	}

	private void updatePubKeyDescription() {
		if (mHost.getPubkeyId() == HostDatabase.PUBKEYID_AGENT) {
			AgentDatabase agentDatabase = AgentDatabase.get(getContext());
			AgentBean agentBean = agentDatabase.findAgentById(mHost.getAuthAgentId());
			if (agentBean != null) {
				mPubkeyText.setText(getAgentKeyDescription(agentBean));
			}
		} else {
			for (int i = 0; i < mPubkeyValues.size(); i++) {
				if (mHost.getPubkeyId() == Long.parseLong(mPubkeyValues.get(i))) {
					mPubkeyText.setText(mPubkeyNames.get(i));
					break;
				}
			}
		}
	}

	private String getAgentKeyDescription(AgentBean agentBean) {
		return getString(R.string.agent_selected_agent_key,
				agentBean.getAgentAppName(getContext()),
				agentBean.getDescription());
	}

	private void selectKeyFromAgent() {
		// select an agent first
		selectAgent();
	}

	private void selectAgent() {
		List<ResolveInfo> providerInfo = SshAuthenticationApiUtils
				.getAuthenticationProviderInfo(getContext());

		if (providerInfo.isEmpty()) {
			Toast.makeText(getContext(), getString(R.string.agent_no_ssh_agents_installed),
					Toast.LENGTH_SHORT)
					.show();
			return;
		}

		List<String> providerPackage = SshAuthenticationApiUtils
				.getAuthenticationProviderPackageNames(providerInfo);

		if (providerInfo.size() == 1) {
			onAgentSelected(providerPackage.get(0));
			return;
		}

		List<String> providerLabel = SshAuthenticationApiUtils
				.getAuthenticationProviderLabel(getContext(), providerInfo);

		AgentSelectionDialog agentSelectionDialog = AgentSelectionDialog
				.newInstance(providerPackage, providerLabel);

		agentSelectionDialog.show(getFragmentManager(), AgentSelectionDialog.TAG);
	}

	public void onAgentSelected(String agentName) {
		if (agentName == null) {
			Toast.makeText(getContext(), getString(R.string.agent_selection_cancelled),
					Toast.LENGTH_SHORT)
					.show();
			return;
		}
		// now select the key from this agent
		selectKey(agentName);
	}

	private void selectKey(String agentName) {
		if (mAgentKeySelectionRetainerFragment == null) {
			mAgentKeySelectionRetainerFragment = new AgentKeySelectionRetainerFragment();
			FragmentManager fragmentManager = getFragmentManager();
			fragmentManager.beginTransaction()
					.add(mAgentKeySelectionRetainerFragment, AgentKeySelectionRetainerFragment.TAG)
					.commit();
		}

		AgentKeySelection keySelectionManager = new AgentKeySelection(
				getActivity().getApplicationContext(), mHost, agentName, this);
		mAgentKeySelectionRetainerFragment.setAgentKeySelection(keySelectionManager);

		keySelectionManager.selectKeyFromAgent();
	}

	public void onAgentKeySelectionSuccess(AgentBean agentBean) {
		mListener.onAgentKeySelectionSuccess(agentBean);
		Toast.makeText(getContext(), getString(R.string.agent_key_selection_successful),
				Toast.LENGTH_SHORT)
				.show();
		mPubkeyText.setText(getAgentKeyDescription(agentBean));
		removeAgentKeySelectionRetainer();
	}

	public void onAgentKeySelectionError(String message) {
		Toast.makeText(getContext(), getString(R.string.agent_key_selection_failed, message),
				Toast.LENGTH_LONG)
				.show();
		removeAgentKeySelectionRetainer();
	}

	public void onAgentKeySelectionCancel() {
		Toast.makeText(getContext(), getString(R.string.agent_key_selection_cancelled),
				Toast.LENGTH_SHORT)
				.show();
		removeAgentKeySelectionRetainer();
	}

	private void removeAgentKeySelectionRetainer() {
		FragmentManager fragmentManager = getFragmentManager();
		fragmentManager.beginTransaction()
				.remove(mAgentKeySelectionRetainerFragment)
				.commit();
		mAgentKeySelectionRetainerFragment = null;
	}

	private void updateAgentKeySelectionRetainer() {
		FragmentManager fragmentManager = getFragmentManager();
		mAgentKeySelectionRetainerFragment = (AgentKeySelectionRetainerFragment) fragmentManager
				.findFragmentByTag(AgentKeySelectionRetainerFragment.TAG);

		if (mAgentKeySelectionRetainerFragment != null) {
			mAgentKeySelectionRetainerFragment.setResultCallback(this);
		}
	}

	/**
	 * @param protocol The protocol to set.
	 * @param setDefaultPortInModel True if the model's port should be updated to the default port
	 *     for the given protocol.
	 */
	private void setTransportType(String protocol, boolean setDefaultPortInModel) {
		mHost.setProtocol(protocol);
		if (setDefaultPortInModel)
			mHost.setPort(TransportFactory.getTransport(protocol).getDefaultPort());
		handleHostChange();

		mTransportText.setText(protocol);

		mQuickConnectContainer.setHint(
				TransportFactory.getFormatHint(protocol, getActivity()));

		// Different protocols have different field types, so show only the fields needed.
		if (SSH.getProtocolName().equals(protocol)) {
			mUsernameContainer.setVisibility(View.VISIBLE);
			mHostnameContainer.setVisibility(View.VISIBLE);
			mPortContainer.setVisibility(View.VISIBLE);
			mExpandCollapseButton.setVisibility(View.VISIBLE);
			mNicknameItem.setVisibility(View.VISIBLE);
		} else if (Telnet.getProtocolName().equals(protocol)) {
			mUsernameContainer.setVisibility(View.GONE);
			mHostnameContainer.setVisibility(View.VISIBLE);
			mPortContainer.setVisibility(View.VISIBLE);
			mExpandCollapseButton.setVisibility(View.VISIBLE);
			mNicknameItem.setVisibility(View.VISIBLE);
		} else {
			// Local protocol has only one field, so no need to show the URI parts
			// container.
			setUriPartsContainerExpanded(false);
			mExpandCollapseButton.setVisibility(View.GONE);
			mNicknameItem.setVisibility(View.GONE);
		}
	}

	private void setFontSize(int fontSize) {
		if (fontSize < MINIMUM_FONT_SIZE)
			fontSize = MINIMUM_FONT_SIZE;

		if (fontSize > MAXIMUM_FONT_SIZE)
			fontSize = MAXIMUM_FONT_SIZE;

		mHost.setFontSize(fontSize);

		if (mFontSizeSeekBar.getProgress() + MINIMUM_FONT_SIZE != fontSize) {
			mFontSizeSeekBar.setProgress(fontSize - MINIMUM_FONT_SIZE);
		}

		Integer fontSizeFromEditText = null;
		try {
			fontSizeFromEditText = Integer.parseInt(mFontSizeText.getText().toString());
		} catch (NumberFormatException ignored) {
		}

		if (fontSizeFromEditText == null || fontSizeFromEditText != fontSize) {
			mFontSizeText.removeTextChangedListener(mFontSizeTextChangeListener);
			mFontSizeText.setText(Integer.toString(fontSize));
			mFontSizeText.addTextChangedListener(mFontSizeTextChangeListener);
		}

		handleHostChange();
	}

	private void processSshAuthChange() {
		mUseSshConfirmationSwitch.setVisibility(
				mUseSshAuthSwitch.isChecked() ? View.VISIBLE : View.GONE);

		if (mUseSshAuthSwitch.isChecked()) {
			//noinspection ResourceType
			mHost.setUseAuthAgent(
					mUseSshConfirmationSwitch.isChecked() ?
									HostDatabase.AUTHAGENT_CONFIRM :
									HostDatabase.AUTHAGENT_YES);
		} else {
			mHost.setUseAuthAgent(HostDatabase.AUTHAGENT_NO);
		}

		handleHostChange();
	}

	@Override
	public void onAttach(Context context) {
		super.onAttach(context);
		try {
			mListener = (Listener) context;
		} catch (ClassCastException e) {
			throw new ClassCastException(context.toString() + " must implement Listener");
		}

		// Now that the fragment is attached to an Activity, fetch the arrays from the attached
		// Activity's resources.
		mColorNames = getResources().obtainTypedArray(R.array.list_colors);
		mColorValues = getResources().obtainTypedArray(R.array.list_color_values);
		mDelKeyNames = getResources().obtainTypedArray(R.array.list_delkey);
		mDelKeyValues = getResources().obtainTypedArray(R.array.list_delkey_values);
	}

	@Override
	public void onDetach() {
		super.onDetach();
		mListener = null;
		mColorNames.recycle();
		mColorValues.recycle();
		mDelKeyNames.recycle();
		mDelKeyValues.recycle();

		if (mAgentKeySelectionRetainerFragment != null) {
			mAgentKeySelectionRetainerFragment.setResultCallback(null);
		}
	}

	@Override
	public void onSaveInstanceState(Bundle savedInstanceState) {
		super.onSaveInstanceState(savedInstanceState);

		savedInstanceState.putLong(ARG_EXISTING_HOST_ID, mHost.getId());
		savedInstanceState.putParcelable(ARG_EXISTING_HOST, mHost.getValues());
		savedInstanceState.putBoolean(ARG_IS_EXPANDED, mIsUriEditorExpanded);
		savedInstanceState.putString(
				ARG_QUICKCONNECT_STRING, mQuickConnectField.getText().toString());
		savedInstanceState.putStringArrayList(ARG_PUBKEY_NAMES, mPubkeyNames);
		savedInstanceState.putStringArrayList(ARG_PUBKEY_VALUES, mPubkeyValues);
	}

	/**
	 * Sets the Charset encoding data for the editor.
	 * @param data A map from Charset display name to Charset value (i.e., unique ID for the
	 *     Charset).
	 */
	public void setCharsetData(final Map<String, String> data) {
		mCharsetData = data;

		if (mEncodingText != null) {
			for (Map.Entry<String, String> pair : data.entrySet()) {
				if (pair.getValue().equals(mHost.getEncoding())) {
					mEncodingText.setText(pair.getKey());
					return;
				}
			}
		}
	}

	private void setUriPartsContainerExpanded(boolean expanded) {
		mIsUriEditorExpanded = expanded;

		if (mIsUriEditorExpanded) {
			mExpandCollapseButton.setImageResource(R.drawable.ic_expand_less);
			mUriPartsContainer.setVisibility(View.VISIBLE);
		} else {
			mExpandCollapseButton.setImageResource(R.drawable.ic_expand_more);
			mUriPartsContainer.setVisibility(View.GONE);
		}
	}

	/**
	 * Applies the quick-connect URI entered in the field by copying its URI parts to mHost's
	 * fields.
	 * @param quickConnectString The URI entered in the quick-connect field.
	 * @param protocol The protocol for this connection.
	 */
	private void applyQuickConnectString(String quickConnectString, String protocol) {
		if (quickConnectString == null || protocol == null)
			return;

		Uri uri = TransportFactory.getUri(protocol, quickConnectString);
		if (uri == null) {
			// If the URI was invalid, null out the associated fields.
			mHost.setProtocol(protocol);
			mHost.setUsername(null);
			mHost.setHostname(null);
			mHost.setNickname(null);
			mHost.setPort(TransportFactory.getTransport(protocol).getDefaultPort());
			return;
		}

		HostBean host = TransportFactory.getTransport(protocol).createHost(uri);
		mHost.setProtocol(host.getProtocol());
		mHost.setUsername(host.getUsername());
		mHost.setHostname(host.getHostname());
		mHost.setNickname(host.getNickname());
		mHost.setPort(host.getPort());
		handleHostChange();
	}

	/**
	 * Handles a change in the host caused by the user adjusting the values of one of the widgets
	 * in this fragment. If the change has resulted in a valid host, the new value is sent back
	 * to the listener; however, if the change ha resulted in an invalid host, the listener is
	 * notified.
	 */
	private void handleHostChange() {
		String quickConnectString = mQuickConnectField.getText().toString();
		if (quickConnectString.isEmpty()) {
			// Invalid protocol and/or string, so don't do anything.
			mListener.onHostInvalidated();
			return;
		}

		Uri uri = TransportFactory.getUri(mHost.getProtocol(), quickConnectString);
		if (uri == null) {
			// Valid string, but does not accurately describe a URI.
			mListener.onHostInvalidated();
			return;
		}

		// Now, the host is confirmed to have a valid URI.
		mListener.onValidHostConfigured(mHost);
	}

	public interface Listener {
		void onValidHostConfigured(HostBean host);
		void onHostInvalidated();
		void onAgentKeySelectionSuccess(AgentBean agentBean);
		void onAgentKeySelectionClear();
	}

	private class HostTextFieldWatcher implements TextWatcher {

		private final String mFieldType;

		public HostTextFieldWatcher(String fieldType) {
			mFieldType = fieldType;
		}

		@Override
		public void beforeTextChanged(CharSequence s, int start, int count, int after) {}

		@Override
		public void onTextChanged(CharSequence s, int start, int before, int count) {}

		@Override
		public void afterTextChanged(Editable s) {
			String text = s.toString();

			if (HostDatabase.FIELD_HOST_USERNAME.equals(mFieldType)) {
				mHost.setUsername(text);
			} else if (HostDatabase.FIELD_HOST_HOSTNAME.equals(mFieldType)) {
				mHost.setHostname(text);
			} else if (HostDatabase.FIELD_HOST_PORT.equals(mFieldType)) {
				try {
					mHost.setPort(Integer.parseInt(text));
				} catch (NumberFormatException e) {
					return;
				}
			} else if (HostDatabase.FIELD_HOST_NICKNAME.equals(mFieldType)) {
				mHost.setNickname(text);
			} else if (HostDatabase.FIELD_HOST_POSTLOGIN.equals(mFieldType)) {
				mHost.setPostLogin(text);
			} else if (HostDatabase.FIELD_HOST_FONTSIZE.equals(mFieldType)) {
				int fontSize = HostBean.DEFAULT_FONT_SIZE;
				try {
					fontSize = Integer.parseInt(text);
				} catch (NumberFormatException e) {
				} finally {
					setFontSize(fontSize);
				}
			} else {
				throw new RuntimeException("Invalid field type.");
			}

			if (isUriRelatedField(mFieldType)) {
				mNicknameField.setText(mHost.toString());
				mHost.setNickname(mHost.toString());

				if (!mUriFieldEditInProgress) {
					mUriFieldEditInProgress = true;
					mQuickConnectField.setText(mHost.toString());
					mUriFieldEditInProgress = false;
				}
			}
			handleHostChange();
		}

		private boolean isUriRelatedField(String fieldType) {
			return HostDatabase.FIELD_HOST_USERNAME.equals(fieldType) ||
					HostDatabase.FIELD_HOST_HOSTNAME.equals(fieldType) ||
					HostDatabase.FIELD_HOST_PORT.equals(fieldType);
		}
	}
}<|MERGE_RESOLUTION|>--- conflicted
+++ resolved
@@ -18,11 +18,7 @@
 package org.connectbot;
 
 import java.util.ArrayList;
-<<<<<<< HEAD
-import java.util.Iterator;
 import java.util.List;
-=======
->>>>>>> 0a29388f
 import java.util.Map;
 
 import org.connectbot.bean.AgentBean;
@@ -369,19 +365,9 @@
 			}
 		});
 
-<<<<<<< HEAD
-		mPubkeyText = (TextView) view.findViewById(R.id.pubkey_text);
+		mPubkeyText = view.findViewById(R.id.pubkey_text);
 
 		updatePubKeyDescription();
-=======
-		mPubkeyText = view.findViewById(R.id.pubkey_text);
-		for (int i = 0; i < mPubkeyValues.size(); i++) {
-			if (mHost.getPubkeyId() == Long.parseLong(mPubkeyValues.get(i))) {
-				mPubkeyText.setText(mPubkeyNames.get(i));
-				break;
-			}
-		}
->>>>>>> 0a29388f
 
 		mDelKeyItem = view.findViewById(R.id.delkey_item);
 		mDelKeyItem.setOnClickListener(new View.OnClickListener() {
