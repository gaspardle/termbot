--- conflicted
+++ resolved
@@ -214,11 +214,9 @@
 	};
 
 	private void onEmulatedKeyClicked(View v) {
-		View flip = findCurrentView(R.id.console_flip);
-		if (flip == null)
-			return;
-
-		TerminalView terminal = (TerminalView) flip;
+		TerminalView terminal = adapter.getCurrentTerminalView();
+		if (terminal == null) return;
+
 		TerminalKeyListener handler = terminal.bridge.getKeyHandler();
 		boolean hideKeys = true;
 
@@ -442,7 +440,6 @@
 			}
 		});
 
-<<<<<<< HEAD
 		findViewById(R.id.button_ctrl).setOnClickListener(emulatedKeysListener);
 		findViewById(R.id.button_esc).setOnClickListener(emulatedKeysListener);
 		findViewById(R.id.button_tab).setOnClickListener(emulatedKeysListener);
@@ -450,84 +447,6 @@
 		findViewById(R.id.button_down).setOnClickListener(emulatedKeysListener);
 		findViewById(R.id.button_left).setOnClickListener(emulatedKeysListener);
 		findViewById(R.id.button_right).setOnClickListener(emulatedKeysListener);
-=======
-		final Button ctrlButton = (Button) findViewById(R.id.button_ctrl);
-		ctrlButton.setOnClickListener(new OnClickListener() {
-			public void onClick(View view) {
-				TerminalView terminal = adapter.getCurrentTerminalView();
-				if (terminal == null) return;
-
-				TerminalKeyListener handler = terminal.bridge.getKeyHandler();
-				handler.metaPress(TerminalKeyListener.OUR_CTRL_ON, true);
-				hideEmulatedKeys();
-			}
-		});
-
-		final Button escButton = (Button) findViewById(R.id.button_esc);
-		escButton.setOnClickListener(new OnClickListener() {
-			public void onClick(View view) {
-				TerminalView terminal = adapter.getCurrentTerminalView();
-				if (terminal == null) return;
-
-				TerminalKeyListener handler = terminal.bridge.getKeyHandler();
-				handler.sendEscape();
-				hideEmulatedKeys();
-			}
-		});
-
-		final Button tabButton = (Button) findViewById(R.id.button_tab);
-		tabButton.setOnClickListener(new OnClickListener() {
-			public void onClick(View view) {
-				TerminalView terminal = adapter.getCurrentTerminalView();
-				if (terminal == null) return;
-
-				TerminalKeyListener handler = terminal.bridge.getKeyHandler();
-				handler.sendTab();
-				hideEmulatedKeys();
-			}
-		});
-		final Button upButton = (Button) findViewById(R.id.button_up);
-		upButton.setOnClickListener(new OnClickListener() {
-			public void onClick(View view) {
-				TerminalView terminal = adapter.getCurrentTerminalView();
-				if (terminal == null) return;
-
-
-				TerminalKeyListener handler = terminal.bridge.getKeyHandler();
-				handler.sendPressedKey(vt320.KEY_UP);
-			}
-		});
-		final Button dnButton = (Button) findViewById(R.id.button_down);
-		dnButton.setOnClickListener(new OnClickListener() {
-			public void onClick(View view) {
-				TerminalView terminal = adapter.getCurrentTerminalView();
-				if (terminal == null) return;
-
-				TerminalKeyListener handler = terminal.bridge.getKeyHandler();
-				handler.sendPressedKey(vt320.KEY_DOWN);
-			}
-		});
-		final Button leftButton = (Button) findViewById(R.id.button_left);
-		leftButton.setOnClickListener(new OnClickListener() {
-			public void onClick(View view) {
-				TerminalView terminal = adapter.getCurrentTerminalView();
-				if (terminal == null) return;
-
-				TerminalKeyListener handler = terminal.bridge.getKeyHandler();
-				handler.sendPressedKey(vt320.KEY_LEFT);
-			}
-		});
-		final Button rightButton = (Button) findViewById(R.id.button_right);
-		rightButton.setOnClickListener(new OnClickListener() {
-			public void onClick(View view) {
-				TerminalView terminal = adapter.getCurrentTerminalView();
-				if (terminal == null) return;
-
-				TerminalKeyListener handler = terminal.bridge.getKeyHandler();
-				handler.sendPressedKey(vt320.KEY_RIGHT);
-			}
-		});
->>>>>>> 84e2759b
 
 		actionBar = ActionBarWrapper.getActionBar(this);
 		actionBar.setDisplayHomeAsUpEnabled(true);
