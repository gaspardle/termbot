--- conflicted
+++ resolved
@@ -17,242 +17,6 @@
  */
 -->
 
-<<<<<<< HEAD
-<RelativeLayout xmlns:android="http://schemas.android.com/apk/res/android"
-    xmlns:app="http://schemas.android.com/apk/res-auto"
-    android:layout_width="fill_parent"
-    android:layout_height="fill_parent"
-    android:background="#ff000000">
-
-    <TextView
-        android:id="@android:id/empty"
-        android:layout_width="fill_parent"
-        android:layout_height="fill_parent"
-        android:gravity="center"
-        android:text="@string/terminal_no_hosts_connected"
-        android:textAppearance="?android:attr/textAppearanceMedium" />
-
-    <android.support.v4.view.ViewPager
-        android:id="@+id/console_flip"
-        android:layout_width="fill_parent"
-        android:layout_height="fill_parent" />
-
-    <RelativeLayout
-        android:id="@+id/console_password_group"
-        android:layout_width="fill_parent"
-        android:layout_height="wrap_content"
-        android:layout_alignParentBottom="true"
-        android:background="#80000000"
-        android:fadingEdge="horizontal"
-        android:fadingEdgeLength="25dip"
-        android:padding="5dip"
-        android:visibility="gone">
-
-        <TextView
-            android:id="@+id/console_password_instructions"
-            android:layout_width="fill_parent"
-            android:layout_height="wrap_content"
-            android:layout_marginBottom="5dip"
-            android:textAppearance="?android:attr/textAppearanceMedium"
-            android:visibility="gone" />
-
-        <EditText
-            android:id="@+id/console_password"
-            android:layout_width="fill_parent"
-            android:layout_height="wrap_content"
-            android:layout_below="@+id/console_password_instructions"
-            android:password="true"
-            android:singleLine="true" />
-
-    </RelativeLayout>
-
-    <RelativeLayout
-        android:id="@+id/console_boolean_group"
-        android:layout_width="fill_parent"
-        android:layout_height="wrap_content"
-        android:layout_alignParentBottom="true"
-        android:background="#80000000"
-        android:fadingEdge="horizontal"
-        android:fadingEdgeLength="25dip"
-        android:padding="5dip"
-        android:visibility="gone">
-
-        <TextView
-            android:id="@+id/console_prompt"
-            android:layout_width="fill_parent"
-            android:layout_height="wrap_content"
-            android:textAppearance="?android:attr/textAppearanceMedium" />
-
-        <Button
-            android:id="@+id/console_prompt_no"
-            android:layout_width="wrap_content"
-            android:layout_height="wrap_content"
-            android:layout_alignParentEnd="true"
-            android:layout_alignParentRight="true"
-            android:layout_below="@+id/console_prompt"
-            android:clickable="false"
-            android:paddingBottom="10dip"
-            android:paddingLeft="40dip"
-            android:paddingRight="40dip"
-            android:paddingTop="5dip"
-            android:text="@string/button_no" />
-
-        <Button
-            android:id="@+id/console_prompt_yes"
-            android:layout_width="wrap_content"
-            android:layout_height="wrap_content"
-            android:layout_below="@+id/console_prompt"
-            android:layout_toLeftOf="@+id/console_prompt_no"
-            android:paddingBottom="10dip"
-            android:paddingLeft="40dip"
-            android:paddingRight="40dip"
-            android:paddingTop="5dip"
-            android:text="@string/button_yes" />
-
-    </RelativeLayout>
-
-    <LinearLayout
-        android:id="@+id/keyboard_group"
-        android:layout_width="fill_parent"
-        android:layout_height="wrap_content"
-        android:layout_alignParentBottom="true"
-        android:background="#55000000"
-        android:padding="0dip"
-        android:visibility="gone">
-
-        <Button
-            android:id="@+id/button_ctrl"
-            android:layout_width="0px"
-            android:layout_height="30dip"
-            android:layout_margin="0dp"
-            android:layout_weight="1"
-            android:background="#55f0f0f0"
-            android:contentDescription="@string/image_description_toggle_control_character"
-            android:padding="0dp"
-            android:text="@string/button_key_ctrl"
-            android:textSize="10dip" />
-
-        <View
-            android:layout_width="1dp"
-            android:layout_height="match_parent"
-            android:background="#90000000" />
-
-        <Button
-            android:id="@+id/button_esc"
-            android:layout_width="0px"
-            android:layout_height="30dip"
-            android:layout_margin="0dp"
-            android:layout_weight="1"
-            android:background="#55f0f0f0"
-            android:contentDescription="@string/image_description_send_escape_character"
-            android:padding="0dp"
-            android:text="@string/button_key_esc"
-            android:textSize="10dip" />
-
-        <View
-            android:layout_width="1dp"
-            android:layout_height="match_parent"
-            android:background="#90000000" />
-
-        <Button
-            android:id="@+id/button_tab"
-            android:layout_width="0px"
-            android:layout_height="30dip"
-            android:layout_margin="0dp"
-            android:layout_weight="1"
-            android:background="#55f0f0f0"
-            android:contentDescription="@string/image_description_send_tab_character"
-            android:padding="0dp"
-            android:text="@string/button_key_tab"
-            android:textSize="10dip" />
-
-        <View
-            android:layout_width="1dp"
-            android:layout_height="match_parent"
-            android:background="#90000000" />
-
-        <Button
-            android:id="@+id/button_up"
-            android:layout_width="0px"
-            android:layout_height="30dip"
-            android:layout_margin="0dp"
-            android:layout_weight="1"
-            android:background="#55f0f0f0"
-            android:contentDescription="@string/image_description_up"
-            android:padding="0dp"
-            android:text="@string/button_key_up"
-            android:textSize="10dip" />
-
-        <View
-            android:layout_width="1dp"
-            android:layout_height="match_parent"
-            android:background="#90000000" />
-
-        <Button
-            android:id="@+id/button_down"
-            android:layout_width="0px"
-            android:layout_height="30dip"
-            android:layout_margin="0dp"
-            android:layout_weight="1"
-            android:background="#55f0f0f0"
-            android:contentDescription="@string/image_description_down"
-            android:padding="0dp"
-            android:text="@string/button_key_down"
-            android:textSize="10dip" />
-
-        <View
-            android:layout_width="1dp"
-            android:layout_height="match_parent"
-            android:background="#90000000" />
-
-        <Button
-            android:id="@+id/button_left"
-            android:layout_width="0px"
-            android:layout_height="30dip"
-            android:layout_margin="0dp"
-            android:layout_weight="1"
-            android:background="#55f0f0f0"
-            android:contentDescription="@string/image_description_left"
-            android:padding="0dp"
-            android:text="@string/button_key_left"
-            android:textSize="10dip" />
-
-        <View
-            android:layout_width="1dp"
-            android:layout_height="match_parent"
-            android:background="#90000000" />
-
-        <Button
-            android:id="@+id/button_right"
-            android:layout_width="0px"
-            android:layout_height="30dip"
-            android:layout_margin="0dp"
-            android:layout_weight="1"
-            android:background="#55f0f0f0"
-            android:contentDescription="@string/image_description_right"
-            android:padding="0dp"
-            android:text="@string/button_key_right"
-            android:textSize="10dip" />
-
-        <View
-            android:layout_width="1dp"
-            android:layout_height="match_parent"
-            android:background="#90000000" />
-
-        <ImageView
-            android:id="@+id/button_keyboard"
-            android:layout_width="0px"
-            android:layout_height="30dip"
-            android:layout_margin="0dp"
-            android:layout_weight="1"
-            android:background="#55f0f0f0"
-            android:contentDescription="@string/image_description_show_keyboard"
-            android:padding="0dp"
-            android:src="@drawable/button_keyboard"
-            android:textSize="10dip" />
-
-    </LinearLayout>
-=======
 <RelativeLayout
 	xmlns:android="http://schemas.android.com/apk/res/android"
 	xmlns:app="http://schemas.android.com/apk/res-auto"
@@ -511,6 +275,5 @@
 			/>
 
 	</LinearLayout>
->>>>>>> 2656c488
 
 </RelativeLayout>