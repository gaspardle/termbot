--- conflicted
+++ resolved
@@ -129,194 +129,148 @@
 		android:padding="0dip"
 		android:visibility="gone">
 
-<<<<<<< HEAD
+		<Button
+			android:id="@+id/button_ctrl"
+			android:layout_width="0px"
+			android:layout_weight="1"
+			android:layout_height="30dip"
+			android:layout_margin="0dp"
+			android:background="#55f0f0f0"
+			android:contentDescription="@string/image_description_toggle_control_character"
+			android:padding="0dp"
+			android:text="@string/button_key_ctrl"
+			android:textSize="10dip"
+			/>
+
+		<View
+			android:layout_width="1dp"
+			android:layout_height="match_parent"
+			android:background="#90000000"
+			/>
+
+		<Button
+			android:id="@+id/button_esc"
+			android:layout_width="0px"
+			android:layout_weight="1"
+			android:layout_height="30dip"
+			android:layout_margin="0dp"
+			android:background="#55f0f0f0"
+			android:contentDescription="@string/image_description_send_escape_character"
+			android:padding="0dp"
+			android:text="@string/button_key_esc"
+			android:textSize="10dip"
+			/>
+
+		<View
+			android:layout_width="1dp"
+			android:layout_height="match_parent"
+			android:background="#90000000"
+			/>
+
+		<Button
+			android:id="@+id/button_tab"
+			android:layout_width="0px"
+			android:layout_weight="1"
+			android:layout_height="30dip"
+			android:layout_margin="0dp"
+			android:background="#55f0f0f0"
+			android:contentDescription="@string/image_description_send_tab_character"
+			android:padding="0dp"
+			android:text="@string/button_key_tab"
+			android:textSize="10dip"
+			/>
+
+		<View
+			android:layout_width="1dp"
+			android:layout_height="match_parent"
+			android:background="#90000000"
+			/>
+
+		<Button
+			android:id="@+id/button_up"
+			android:layout_width="0px"
+			android:layout_weight="1"
+			android:layout_height="30dip"
+			android:layout_margin="0dp"
+			android:background="#55f0f0f0"
+			android:contentDescription="@string/image_description_up"
+			android:padding="0dp"
+			android:text="@string/button_key_up"
+			android:textSize="10dip"
+			/>
+
+		<View
+			android:layout_width="1dp"
+			android:layout_height="match_parent"
+			android:background="#90000000"
+			/>
+
+		<Button
+			android:id="@+id/button_down"
+			android:layout_width="0px"
+			android:layout_weight="1"
+			android:layout_height="30dip"
+			android:layout_margin="0dp"
+			android:background="#55f0f0f0"
+			android:contentDescription="@string/image_description_down"
+			android:padding="0dp"
+			android:text="@string/button_key_down"
+			android:textSize="10dip"
+			/>
+
+		<View
+			android:layout_width="1dp"
+			android:layout_height="match_parent"
+			android:background="#90000000"
+			/>
+
+		<Button
+			android:id="@+id/button_left"
+			android:layout_width="0px"
+			android:layout_weight="1"
+			android:layout_height="30dip"
+			android:layout_margin="0dp"
+			android:background="#55f0f0f0"
+			android:contentDescription="@string/image_description_left"
+			android:padding="0dp"
+			android:text="@string/button_key_left"
+			android:textSize="10dip"
+			/>
+
+		<View
+			android:layout_width="1dp"
+			android:layout_height="match_parent"
+			android:background="#90000000"
+			/>
+
+		<Button
+			android:id="@+id/button_right"
+			android:layout_width="0px"
+			android:layout_weight="1"
+			android:layout_height="30dip"
+			android:layout_margin="0dp"
+			android:background="#55f0f0f0"
+			android:contentDescription="@string/image_description_right"
+			android:padding="0dp"
+			android:text="@string/button_key_right"
+			android:textSize="10dip"
+			/>
+
+		<View
+			android:layout_width="1dp"
+			android:layout_height="match_parent"
+			android:background="#90000000"
+			/>
+
 		<ImageView
 			android:id="@+id/button_keyboard"
-			android:layout_width="wrap_content"
-			android:layout_height="wrap_content"
-			android:layout_alignParentBottom="true"
-			android:layout_alignParentEnd="true"
-			android:layout_alignParentRight="true"
+			android:layout_width="0px"
+			android:layout_weight="1"
+			android:layout_height="30dip"
+			android:layout_margin="0dp"
+			android:contentDescription="@string/image_description_show_keyboard"
+			android:padding="0dp"
 			android:src="@drawable/button_keyboard"
-			android:contentDescription="@string/image_description_show_keyboard"
-			/>
-
-		<ImageView
-			android:id="@+id/button_ctrl"
-			android:paddingRight="15dip"
-			android:layout_width="wrap_content"
-			android:layout_height="wrap_content"
-			android:layout_alignParentStart="true"
-			android:layout_alignParentLeft="true"
-			android:layout_alignParentBottom="true"
-			android:src="@drawable/button_ctrl"
-=======
-		<Button
-			android:id="@+id/button_ctrl"
-			android:layout_width="0px"
-			android:layout_weight="1"
-			android:layout_height="30dip"
-			android:layout_margin="0dp"
-			android:background="#55f0f0f0"
->>>>>>> 74c3c374
-			android:contentDescription="@string/image_description_toggle_control_character"
-			android:padding="0dp"
-			android:text="@string/button_key_ctrl"
-			android:textSize="10dip"
-			/>
-
-		<View
-			android:layout_width="1dp"
-			android:layout_height="match_parent"
-			android:background="#90000000"
-			/>
-
-		<Button
-			android:id="@+id/button_esc"
-<<<<<<< HEAD
-			android:paddingRight="15dip"
-			android:layout_width="wrap_content"
-			android:layout_height="wrap_content"
-			android:layout_toRightOf="@+id/button_ctrl"
-			android:layout_alignParentBottom="true"
-			android:src="@drawable/button_esc"
-=======
-			android:layout_width="0px"
-			android:layout_weight="1"
-			android:layout_height="30dip"
-			android:layout_margin="0dp"
-			android:background="#55f0f0f0"
->>>>>>> 74c3c374
-			android:contentDescription="@string/image_description_send_escape_character"
-			android:padding="0dp"
-			android:text="@string/button_key_esc"
-			android:textSize="10dip"
-			/>
-<<<<<<< HEAD
-    
-    <ImageView
-      android:id="@+id/button_tab"
-      android:paddingRight="15dip"
-      android:layout_width="wrap_content"
-      android:layout_height="wrap_content"
-      android:layout_toRightOf="@+id/button_esc"
-      android:layout_alignParentBottom="true"
-      android:src="@drawable/button_tab"
-      android:contentDescription="@string/image_description_send_tab_character"
-      />
-=======
->>>>>>> 74c3c374
-
-		<View
-			android:layout_width="1dp"
-			android:layout_height="match_parent"
-			android:background="#90000000"
-			/>
-
-		<Button
-			android:id="@+id/button_tab"
-			android:layout_width="0px"
-			android:layout_weight="1"
-			android:layout_height="30dip"
-			android:layout_margin="0dp"
-			android:background="#55f0f0f0"
-			android:contentDescription="@string/image_description_send_tab_character"
-			android:padding="0dp"
-			android:text="@string/button_key_tab"
-			android:textSize="10dip"
-			/>
-
-		<View
-			android:layout_width="1dp"
-			android:layout_height="match_parent"
-			android:background="#90000000"
-			/>
-
-		<Button
-			android:id="@+id/button_up"
-			android:layout_width="0px"
-			android:layout_weight="1"
-			android:layout_height="30dip"
-			android:layout_margin="0dp"
-			android:background="#55f0f0f0"
-			android:contentDescription="@string/image_description_up"
-			android:padding="0dp"
-			android:text="@string/button_key_up"
-			android:textSize="10dip"
-			/>
-
-		<View
-			android:layout_width="1dp"
-			android:layout_height="match_parent"
-			android:background="#90000000"
-			/>
-
-		<Button
-			android:id="@+id/button_down"
-			android:layout_width="0px"
-			android:layout_weight="1"
-			android:layout_height="30dip"
-			android:layout_margin="0dp"
-			android:background="#55f0f0f0"
-			android:contentDescription="@string/image_description_down"
-			android:padding="0dp"
-			android:text="@string/button_key_down"
-			android:textSize="10dip"
-			/>
-
-		<View
-			android:layout_width="1dp"
-			android:layout_height="match_parent"
-			android:background="#90000000"
-			/>
-
-		<Button
-			android:id="@+id/button_left"
-			android:layout_width="0px"
-			android:layout_weight="1"
-			android:layout_height="30dip"
-			android:layout_margin="0dp"
-			android:background="#55f0f0f0"
-			android:contentDescription="@string/image_description_left"
-			android:padding="0dp"
-			android:text="@string/button_key_left"
-			android:textSize="10dip"
-			/>
-
-		<View
-			android:layout_width="1dp"
-			android:layout_height="match_parent"
-			android:background="#90000000"
-			/>
-
-		<Button
-			android:id="@+id/button_right"
-			android:layout_width="0px"
-			android:layout_weight="1"
-			android:layout_height="30dip"
-			android:layout_margin="0dp"
-			android:background="#55f0f0f0"
-			android:contentDescription="@string/image_description_right"
-			android:padding="0dp"
-			android:text="@string/button_key_right"
-			android:textSize="10dip"
-			/>
-
-		<View
-			android:layout_width="1dp"
-			android:layout_height="match_parent"
-			android:background="#90000000"
-			/>
-
-		<ImageView
-			android:id="@+id/button_keyboard"
-			android:layout_width="0px"
-			android:layout_weight="1"
-			android:layout_height="30dip"
-			android:layout_margin="0dp"
-			android:contentDescription="@string/image_description_show_keyboard"
-			android:padding="0dp"
-			android:src="@drawable/button_keyboard"
 			android:background="#55f0f0f0"
 			android:textSize="10dip"
 			/>
