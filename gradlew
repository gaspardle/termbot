--- conflicted
+++ resolved
@@ -44,11 +44,7 @@
 APP_BASE_NAME=`basename "$0"`
 
 # Add default JVM options here. You can also use JAVA_OPTS and GRADLE_OPTS to pass JVM options to this script.
-<<<<<<< HEAD
-DEFAULT_JVM_OPTS='"-Xmx64m"'
-=======
 DEFAULT_JVM_OPTS='"-Xmx64m" "-Xms64m"'
->>>>>>> d200f1ed
 
 # Use the maximum available, or set MAX_FD != -1 to use that value.
 MAX_FD="maximum"
